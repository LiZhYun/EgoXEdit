--- conflicted
+++ resolved
@@ -1,21 +1,14 @@
-<<<<<<< HEAD
-from ..models import ModelManager, SD3TextEncoder1
+from ..models import ModelManager, SD3TextEncoder1, HunyuanVideoVAEDecoder
 from ..models.hunyuan_video_dit import HunyuanVideoDiT
 from ..schedulers.flow_match import FlowMatchScheduler
-=======
-from ..models import ModelManager, SD3TextEncoder1, HunyuanVideoVAEDecoder
->>>>>>> dd613ac5
 from .base import BasePipeline
 from ..prompters import HunyuanVideoPrompter
 import torch
 from transformers import LlamaModel
-<<<<<<< HEAD
-=======
 from einops import rearrange
 import numpy as np
 from tqdm import tqdm
 from PIL import Image
->>>>>>> dd613ac5
 
 
 class HunyuanVideoPipeline(BasePipeline):
@@ -26,23 +19,16 @@
         self.prompter = HunyuanVideoPrompter()
         self.text_encoder_1: SD3TextEncoder1 = None
         self.text_encoder_2: LlamaModel = None
-<<<<<<< HEAD
         self.dit: HunyuanVideoDiT = None
-        self.model_names = ['text_encoder_1', 'text_encoder_2', 'dit']
-    
-=======
         self.vae_decoder: HunyuanVideoVAEDecoder = None
-        self.model_names = ['text_encoder_1', 'text_encoder_2', 'vae_decoder']
->>>>>>> dd613ac5
+        self.model_names = ['text_encoder_1', 'text_encoder_2', 'dit', 'vae_decoder']
+
 
     def fetch_models(self, model_manager: ModelManager):
         self.text_encoder_1 = model_manager.fetch_model("sd3_text_encoder_1")
         self.text_encoder_2 = model_manager.fetch_model("hunyuan_video_text_encoder_2")
-<<<<<<< HEAD
         self.dit = model_manager.fetch_model("hunyuan_video_dit")
-=======
         self.vae_decoder = model_manager.fetch_model("hunyuan_video_vae_decoder")
->>>>>>> dd613ac5
         self.prompter.fetch_models(self.text_encoder_1, self.text_encoder_2)
 
 
@@ -60,7 +46,6 @@
 
 
     def encode_prompt(self, prompt, positive=True, clip_sequence_length=77, llm_sequence_length=256):
-<<<<<<< HEAD
         prompt_emb, pooled_prompt_emb, text_mask = self.prompter.encode_prompt(
             prompt, device=self.device, positive=positive, clip_sequence_length=clip_sequence_length, llm_sequence_length=llm_sequence_length
         )
@@ -72,14 +57,6 @@
         guidance = torch.Tensor([guidance] * latents.shape[0]).to(device=latents.device, dtype=latents.dtype)
         return {"freqs_cos": freqs_cos, "freqs_sin": freqs_sin, "guidance": guidance}
 
-=======
-        prompt_emb, pooled_prompt_emb = self.prompter.encode_prompt(prompt,
-                                                                    device=self.device,
-                                                                    positive=positive,
-                                                                    clip_sequence_length=clip_sequence_length,
-                                                                    llm_sequence_length=llm_sequence_length)
-        return {"prompt_emb": prompt_emb, "pooled_prompt_emb": pooled_prompt_emb}
->>>>>>> dd613ac5
 
     def tensor2video(self, frames):
         frames = rearrange(frames, "C T H W -> T H W C")
@@ -87,6 +64,7 @@
         frames = [Image.fromarray(frame) for frame in frames]
         return frames
 
+      
     @torch.no_grad()
     def __call__(
         self,
@@ -102,7 +80,6 @@
         progress_bar_cmd=lambda x: x,
         progress_bar_st=None,
     ):
-<<<<<<< HEAD
         latents = self.generate_noise((1, 16, (num_frames - 1) // 4 + 1, height//8, width//8), seed=seed, device=self.device, dtype=self.torch_dtype)
         
         self.load_models_to_device(["text_encoder_1", "text_encoder_2"])
@@ -129,21 +106,10 @@
 
             latents = self.scheduler.step(noise_pred, self.scheduler.timesteps[progress_id], latents)
         
-        # TODO: Add VAE decode here.
-        
-        return latents
-=======
-        # encode prompt
-        # prompt_emb_posi = self.encode_prompt(prompt, positive=True)
-
-        # test data
-        latents = torch.load('latents.pt').to(device=self.device, dtype=self.torch_dtype)  # torch.Size([1, 16, 33, 90, 160])
-        latents = latents[:, :, :2, :, :]
         # Tiler parameters
         tiler_kwargs = dict(use_temporal_tiling=False, use_spatial_tiling=False, sample_ssize=256, sample_tsize=64)
         # decode
         self.load_models_to_device(['vae_decoder'])
         frames = self.vae_decoder.decode_video(latents, **tiler_kwargs)
         frames = self.tensor2video(frames[0])
-        return frames
->>>>>>> dd613ac5
+        return frames